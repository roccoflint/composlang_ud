--- conflicted
+++ resolved
@@ -234,23 +234,12 @@
             f"successfully loaded cached data from {self._cache_dir}/{self._cache_tag} in {end-start:.3f} seconds"
         )
 
-<<<<<<< HEAD
     def to_cache(self, backup=True):
-        '''
-=======
-    def to_cache(self):
-        """
->>>>>>> 56a0bdf7
+        """
         dump critical state data of this instance to cache
         """
         log(f"caching to {self._cache_dir}/{self._cache_tag}")
         start = time.process_time()
-<<<<<<< HEAD
-=======
-        for attr, type in self._attrs_to_cache:
-            obj = getattr(self, attr)
-            self.cache[attr] = obj
->>>>>>> 56a0bdf7
 
         def attempt_db_commit():
             for attr, _ in self._attrs_to_cache:
@@ -259,22 +248,22 @@
             self.cache.commit()
 
         src = Path(self.cache.filename)
-        dst = Path(str(src) + '.bak')
+        dst = Path(str(src) + ".bak")
         shutil.copy(src, dst)
 
         retries = 2
-        while (retries := retries-1) + 1 > 0:
+        while (retries := retries - 1) + 1 > 0:
             try:
                 attempt_db_commit()
             except sqlite3.InterfaceError as e:
-                log('ERR: failed to write to db')
+                log("ERR: failed to write to db")
                 shutil.copy(dst, src)
                 continue
             else:
                 break
         if retries == -1:
-            raise RuntimeError(f'sqlitedb {self.cache.filename} failed at runtime')
-        
+            raise RuntimeError(f"sqlitedb {self.cache.filename} failed at runtime")
+
         end = time.process_time()
         log(
             f"successfully cached to {self._cache_dir}/{self._cache_tag} in {end-start:.3f} seconds"
